--- conflicted
+++ resolved
@@ -317,11 +317,7 @@
            __LINE__, m_seqnum, m_nl_seqnum, m_span);
    if (m_seqnum > (m_nl_seqnum + m_span))
    {
-<<<<<<< HEAD
       LOG_FMT(LAS, "AlignStack::Newlines(%d): cnt is %zu, >\n", __LINE__, cnt);
-=======
-      //LOG_FMT(LAS, "AlignStack::Newlines(%d): cnt is %zu, -\n", __LINE__, cnt);
->>>>>>> a1824e93
       Flush();
    }
 }
