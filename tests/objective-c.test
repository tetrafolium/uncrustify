--- conflicted
+++ resolved
@@ -87,11 +87,8 @@
 50511  gh293.b.cfg                          oc/gh293.m
 50512  sp_oc_catch.cfg                      oc/sp_oc_catch.m
 50513  sp_oc_boxed.cfg                      oc/sp_oc_boxed.m
-<<<<<<< HEAD
 50514  indent_boxed.cfg                     oc/indent_boxed.m
 50515  sp_oc_synchronized.cfg               oc/sp_oc_synchronized.m
-=======
->>>>>>> f02af8c3
 
 50600  nl_oc_block_brace-f.cfg              oc/bug_i_477.m
 50601  empty.cfg                            oc/bug_i_408.m
