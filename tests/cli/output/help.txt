--- conflicted
+++ resolved
@@ -69,9 +69,5 @@
       processing of parts of the source file (these can be overridden with
       enable_processing_cmt and disable_processing_cmt).
 
-<<<<<<< HEAD
-There are currently 648 options and minimal documentation.
-=======
 There are currently 649 options and minimal documentation.
->>>>>>> 9fd85415
 Try UniversalIndentGUI and good luck.
