#
# Test cases specifically for the C++ language.
#
# Range: 30000 - 39999
# test.name  config.file  input.file

30000 ben.cfg                          cpp/cout.cpp
#30001 ben.cfg                          cpp/alt_tokens.cpp
30002 ben.cfg                          cpp/constructor.cpp
30003 ben.cfg                          cpp/strings.cpp
30010 ben.cfg                          cpp/class.h
30011 ben.cfg                          cpp/misc.cpp
30012 avalon2.cfg                      cpp/misc2.cpp
30013 sim.cfg                          cpp/sim.h
30014 ben.cfg                          cpp/ctor-var.cpp
30015 ben.cfg                          cpp/exception.cpp
30016 custom-open.cfg                  cpp/custom-open.cpp
30017 custom-open2.cfg                 cpp/custom-open.cpp
30018 ben.cfg                          cpp/class-addr.h
30019 ben.cfg                          cpp/wacky-template.cpp

30020 ben.cfg                          cpp/bool.cpp
30021 ben.cfg                          cpp/byref.cpp
30022 ben.cfg                          cpp/extern_c.h
30023 ben.cfg                          cpp/templates.cpp
30024 class-nl_func-add.cfg            cpp/class-init.cpp
30025 class-nl_func-del.cfg            cpp/class-init.cpp

30026 byref-left.cfg                   cpp/byref.cpp
30027 byref-right.cfg                  cpp/byref.cpp
30028 byref-center.cfg                 cpp/byref.cpp

30029 ben.cfg                          cpp/init_align.h

30030 avalon.cfg                       cpp/Timestamp.h
30031 avalon.cfg                       cpp/operator.cpp
30032 op-space-force.cfg               cpp/operator.cpp
30033 op-space-remove.cfg              cpp/operator.cpp
30034 op-space-force.cfg               cpp/operator_proto.cpp
30035 op-space-remove.cfg              cpp/operator_proto.cpp

30040 nl_class-r.cfg                   cpp/nl-class.h
30041 nl_class-a.cfg                   cpp/nl-class.h

30045 nl_func_decl_1.cfg               cpp/nl_func_decl.cpp
30046 nl_func_decl_2.cfg               cpp/nl_func_decl.cpp

30050 nl_namespace-r.cfg               cpp/nl-namespace.h
30051 nl_namespace-a.cfg               cpp/nl-namespace.h

30052 nl_try-a.cfg                     cpp/try-catch-nl.cpp

30055 nl_after_func_body.cfg           cpp/nl_func.cpp
30056 nl_after_func_body-2.cfg         cpp/nl_func.cpp

# Class colon positioning
30061 class-colon-pos-eol.cfg          cpp/class-init.cpp
30062 class-colon-pos-sol.cfg          cpp/class-init.cpp
30063 class-colon-pos-eol-add.cfg      cpp/class-init.cpp
30064 class-colon-pos-sol-add.cfg      cpp/class-init.cpp
30065 class-colon-pos-sol.cfg          cpp/Example.h
30066 class-on-colon-indent.cfg        cpp/class-init.cpp

30070 nl_func_scope_name.cfg           cpp/nl_func_scope_name.cpp

30075 empty.cfg                        cpp/goto.cpp

30080 nl_brace_brace-a.cfg             cpp/nl_brace_brace.cpp

30085 nSolve.cfg                       cpp/align_class.cpp

30090 bug_488.cfg                      cpp/bug_488.cpp
30091 bug_472.cfg                      cpp/bug_472.cpp
30092 ben.cfg                          cpp/bug_481.cpp
30093 sp_after_cast.cfg                cpp/bug_484.cpp
30094 align-1.cfg                      cpp/bug_495.cpp
30095 ben.cfg                          cpp/bug_485.cpp

30100 nl_template_class-force.cfg      cpp/templates.cpp
30101 nl_template_class-remove.cfg     cpp/templates.cpp
30102 template_sp-force.cfg            cpp/templates.cpp
30103 template_sp-remove.cfg           cpp/templates.cpp
30104 avalon3.cfg                      cpp/templ_class.h
30105 avalon4.cfg                      cpp/av.h
30106 nl_template_class-force.cfg      cpp/templates2.cpp
30107 nl_template_class-remove.cfg     cpp/templates2.cpp
30108 nl_template_class-remove.cfg     cpp/templates3.cpp
30109 template4.cfg                    cpp/templates4.cpp

30110 class-nl_func-add2.cfg           cpp/class-init.cpp

30201 cmt_indent-1.cfg                 cpp/cmt_indent.cpp
30202 cmt_indent-2.cfg                 cpp/cmt_indent.cpp
30203 cmt_indent-3.cfg                 cpp/cmt_indent.cpp
30204 comment-align.cfg                cpp/comment-align.cpp
30205 cmt_right.cfg                    cpp/cmt_right.cpp
30206 empty.cfg                        cpp/cmt_backslash_eol.cpp

30250 align_fcall.cfg                  cpp/align_fcall.cpp
30251 align_fcall-2.cfg                cpp/align_fcall.cpp
30253 align_left_shift.cfg             cpp/align_left_shift.cpp
30254 align_left_shift.cfg             cpp/align_left_shift2.cpp
30255 ben.cfg                          cpp/align_constr.cpp
30256 align_left_shift.cfg             cpp/func_call.cpp
30257 pbtech.cfg                       cpp/func_call_chain.cpp
30258 ben.cfg                          cpp/casts.cpp

30260 var_def_gap.cfg                  cpp/var_def_gap.cpp

30265 long_br_cmt.cfg                  cpp/long_br_cmt.cpp

30270 const_throw.cfg                  cpp/const_throw.cpp
30271 sp_throw_paren-r.cfg             cpp/sp_throw_paren.cpp
30272 sp_throw_paren-f.cfg             cpp/sp_throw_paren.cpp

30280 sf557.cfg                        cpp/sf557.cpp

30290 indent_shift.cfg                 cpp/align_left_shift.cpp
30291 indent_shift.cfg                 cpp/indent_shift.cpp

30300 ben.cfg                          cpp/enum_shr.cpp
30301 al.cfg                           cpp/enum_class.h
30310 sp_word_brace_force.cfg          cpp/uniform_initialization.cpp
30311 sp_word_brace_remove.cfg         cpp/uniform_initialization.cpp

# function def newlines
30701 func-def-1.cfg                   cpp/function-def.cpp
30702 func-def-2.cfg                   cpp/function-def.cpp
30703 func-def-3.cfg                   cpp/function-def.cpp

30705 func_param.cfg                   cpp/func_param.cpp

30711 del_semicolon.cfg                cpp/semicolons.cpp

30720 wessex.cfg                       cpp/custom-open-2.cpp

30730 qt-1.cfg                         cpp/qt-1.cpp
30731 nl_access_spec.cfg               cpp/qt-1.cpp

30740 sef.cfg                          cpp/sef.cpp
30741 al.cfg                           cpp/al.cpp
30742 delete.cfg                       cpp/delete.cpp

30750 ben.cfg                          cpp/lambda.cpp
30751 lambda1.cfg                      cpp/lambda.cpp
30752 lambda2.cfg                      cpp/lambda.cpp

30800 star_pos-0.cfg                   cpp/align-star-amp-pos.cpp
30801 star_pos-1.cfg                   cpp/align-star-amp-pos.cpp
30802 star_pos-2.cfg                   cpp/align-star-amp-pos.cpp

30805 ptr_star-1.cfg                   cpp/ptr-star.cpp
30806 ptr_star-2.cfg                   cpp/ptr-star.cpp
30807 ptr_star-3.cfg                   cpp/ptr-star.cpp
30808 ptr_star-4.cfg                   cpp/ptr-star.cpp

30810 ben.cfg                          cpp/ptr-star.cpp
30811 avalon4.cfg                      cpp/misc3.cpp
30812 ben.cfg                          cpp/misc4.cpp
30813 ben.cfg                          cpp/misc5.cpp
30814 misc6.cfg                        cpp/misc6.cpp

30815 width-2.cfg                      cpp/cmt-reflow.cpp
30816 cu.cfg                           cpp/for_long.cpp
30817 ben.cfg                          cpp/cmt-cpp-cont.cpp

30820 pp_define_at_level-1.cfg         cpp/pp-define-indent.cpp

30830 kw_subst2.cfg                    cpp/kw_subst.cpp
30831 kw_subst.cfg                     cpp/kw_subst2.cpp
30832 kw_subst4.cfg                    cpp/kw_subst.cpp

30840 nl_func_type_name_remove.cfg     cpp/nl_func_type_name.cpp
30841 nl_func_type_name_force.cfg      cpp/nl_func_type_name.cpp
30842 nl_func_type_name_class.cfg      cpp/nl_func_type_name.cpp

30845 ben.cfg                          cpp/deref.cpp

30850 sp_cmt_cpp_start_force.cfg       cpp/sp_cmt_cpp_start.cc

30855 cpp_move.cfg                     cpp/cpp_move.cpp

30860 sf574.cfg                        cpp/sf574.cpp

30870 cmt_insert-0.cfg                 cpp/cmt_insert.cpp
30871 cmt_insert-1.cfg                 cpp/cmt_insert.cpp

30900 region-0.cfg                     cpp/region.cpp
30901 region-1.cfg                     cpp/region.cpp
30902 region-2.cfg                     cpp/region.cpp
30903 region-3.cfg                     cpp/region.cpp

30910 indent_namespace-t.cfg           cpp/indent_namespace.h
30911 indent_namespace-f.cfg           cpp/indent_namespace.h
30912 long_namespace.cfg               cpp/long_namespace.cpp
30913 indent_namespace-t.cfg           cpp/indent_namespace2.h

30920 ben.cfg                          cpp/indent-off.cpp
30921 ben.cfg                          cpp/variadic-template.h
30922 sp_before_ellipsis-f.cfg         cpp/variadic-template.h
30923 sp_before_ellipsis-f.cfg         cpp/sp_before_ellipsis.cpp
30924 sp_before_ellipsis-r.cfg         cpp/sp_before_ellipsis.cpp
30925 sp_func_call_empty.cfg           cpp/function-def.cpp
30926 sp_func_class_empty.cfg          cpp/function-def.cpp
30927 sp_func_def_empty.cfg            cpp/function-def.cpp
30928 sp_func_proto_empty.cfg          cpp/function-def.cpp

30930 indent_var_def.cfg               cpp/indent_var_def.cpp
30931 indent_var_def_cont.cfg          cpp/indent_var_def_cont.cpp
30932 empty.cfg                        cpp/indent_var_def_cont.cpp

30935 ben.cfg                          cpp/indent-misc.cpp
30936 indent_braces_no.cfg             cpp/indent_braces_no.h

30940 mod_case_brace_rm.cfg            cpp/case-brace-remove.cpp

30945 sf.3266678.cfg                   cpp/sf.3266678.cpp
30946 sf.3315874.cfg                   cpp/sf.3315874.h

30950 sp_before_tr_emb_cmt-f.cfg       cpp/sp_before_tr_emb_cmt_input.cpp
30951 sp_before_tr_emb_cmt-a.cfg       cpp/sp_before_tr_emb_cmt_input.cpp
30955 indent_ctor_init.cfg             cpp/indent_ctor_init.cpp

31000 digraph.cfg                      cpp/digraph.cpp
31001 ben.cfg                          cpp/digraph.cpp

31562 sf562.cfg                        cpp/sf562.cpp
31567 sf567.cfg                        cpp/sf567.cpp
31583 sf583.cfg                        cpp/sf583.cpp
31593 sf593.cfg                        cpp/sf593.cpp

31700 toggle_processing_cmt.cfg        cpp/toggle_processing_cmt.cpp
31701 toggle_processing_cmt2.cfg       cpp/toggle_processing_cmt2.cpp

31710 empty.cfg                        cpp/string_replace_tab_chars.cpp
31711 string_replace_tab_chars.cfg     cpp/string_replace_tab_chars.cpp

31720 ben.cfg                          cpp/bit-colon.cpp
31730 ms-style-ref.cfg                 cpp/ms-style-ref.cpp

<<<<<<< HEAD
32001 empty.cfg                        cpp/issue_547_for_each.cpp
=======
32000 sp_skip_vbrace_tokens.cfg        cpp/sp_skip_vbrace_tokens.cpp
>>>>>>> c5d73281

33000 tab-0-11.cfg                     cpp/tab-0.cpp
33001 tab-1-11.cfg                     cpp/tab-1.cpp
33002 comment_tab_f.cfg                cpp/cmt_convert_tab_to_spaces.cpp
33003 comment_tab_t.cfg                cpp/cmt_convert_tab_to_spaces.cpp
33004 DoxygenComments_f.cfg            cpp/DoxygenComments.cpp
33005 DoxygenComments_t.cfg            cpp/DoxygenComments.cpp
33006 string_replace_tab_chars_f.cfg   cpp/string_replace_tab_chars.cpp
33007 NewLine-i.cfg                    cpp/NewLine.cpp
33008 NewLine-r.cfg                    cpp/NewLine.cpp
33009 NewLine-f.cfg                    cpp/NewLine0.cpp
33010 kdepim.cfg                       cpp/Q_EMIT.cpp
33011 kdepim.cfg                       cpp/static.h
33012 kdepim.cfg                       cpp/Q_SIGNAL_SLOT.cpp
33013 kdepim.cfg                       cpp/Q_2.cpp
33014 kdepim.cfg                       cpp/DB.cpp
33015 kdepim.cfg                       cpp/Q_FOREACH.cpp
33016 indent_once.cfg                  cpp/indent.cpp
33017 stdcall.cfg                      cpp/stdcall.cpp
33018 byref-2.cfg                      cpp/byref-2.cpp
33019 bug_657.cfg                      cpp/bug_657.cpp
33020 bug_662.cfg                      cpp/bug_662.cpp
33021 bug_633.cfg                      cpp/bug_633.cpp
33022 bug_634.cfg                      cpp/bug_634.cpp
33023 bug_651.cfg                      cpp/bug_651.cpp
33024 bug_653.cfg                      cpp/bug_653.cpp
33025 bug_654.cfg                      cpp/bug_654.cpp
33026 bug_631.cfg                      cpp/bug_631.cpp
33027 bug_664.cfg                      cpp/bug_664.cpp
33028 braces_empty.cfg                 cpp/braces_empty.cpp
33029 cast.cfg                         cpp/cast.cpp
33030 kdepim.cfg                       cpp/Q_FOREVER.cpp
33031 bug_612.cfg                      cpp/bug_612.cpp
33032 bug_670.cfg                      cpp/bug_670.cpp
33033 bug_670.cfg                      cpp/bug_670.h
33034 bug_671.cfg                      cpp/bug_671.h
33035 patch_32.cfg                     cpp/patch_32.cpp
33036 bug_663.cfg                      cpp/bug_663.cpp
33037 func_class.cfg                   cpp/func_class.cpp
33038 func_class.cfg                   cpp/func_class.h
33039 mod_remove_empty_return.cfg      cpp/mod_remove_empty_return.cpp
33040 bug_i_411.cfg                    cpp/bug_i_411.cpp
33041 bug_i_411a.cfg                   cpp/bug_i_411.cpp
33042 bug_i_411b.cfg                   cpp/bug_i_411.cpp
33043 bug_i_478.cfg                    cpp/bug_i_478.cpp
33044 bug_i_481.cfg                    cpp/bug_i_481.cpp
33045 bug_i_width.cfg                  cpp/bug_i_width.cpp
33046 bug_i_409-split.cfg              cpp/bug_i_409.cpp
33047 bug_i_409-create.cfg             cpp/bug_i_409.cpp
33048 bug_i_405.cfg                    cpp/bug_i_405.cpp
33049 pp-pragma.cfg                    cpp/pp-pragma.cpp
33050 empty.cfg                        cpp/issue_523.cpp
33051 empty.cfg                        cpp/bug_i_503.cpp
33052 empty.cfg                        cpp/bug_i_512.cpp
33053 for_auto.cfg                     cpp/for_auto.cpp
33061 empty.cfg                        cpp/if_chain_braces.cpp
33062 if_chain_braces_0.cfg            cpp/if_chain_braces.cpp
33063 if_chain_braces_1.cfg            cpp/if_chain_braces.cpp
33064 if_chain_braces_2.cfg            cpp/if_chain_braces.cpp
33070 multi_line_0.cfg                 cpp/multi_line.cpp
33071 multi_line_1.cfg                 cpp/multi_line.cpp
33072 multi_line_2.cfg                 cpp/multi_line.cpp
33073 multi_line_3.cfg                 cpp/multi_line.cpp
33074 multi_line_4.cfg                 cpp/multi_line.cpp
33075 multi_line_5.cfg                 cpp/multi_line.cpp
33076 multi_line_6.cfg                 cpp/multi_line.cpp
33077 multi_line_7.cfg                 cpp/multi_line.cpp
33078 multi_line_8.cfg                 cpp/multi_line.cpp
33079 multi_line_9.cfg                 cpp/multi_line.cpp
#33080 multi_line_10.cfg                cpp/multi_line.cpp
33081 bug_i_552.cfg                    cpp/bug_i_552.cpp
33082 namespace_namespace.cfg          cpp/namespace_namespace.cpp<|MERGE_RESOLUTION|>--- conflicted
+++ resolved
@@ -238,11 +238,8 @@
 31720 ben.cfg                          cpp/bit-colon.cpp
 31730 ms-style-ref.cfg                 cpp/ms-style-ref.cpp
 
-<<<<<<< HEAD
 32001 empty.cfg                        cpp/issue_547_for_each.cpp
-=======
 32000 sp_skip_vbrace_tokens.cfg        cpp/sp_skip_vbrace_tokens.cpp
->>>>>>> c5d73281
 
 33000 tab-0-11.cfg                     cpp/tab-0.cpp
 33001 tab-1-11.cfg                     cpp/tab-1.cpp
