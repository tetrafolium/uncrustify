#
# Test cases specifically for the C++ language.
#
# Range: 30000 - 39999
# test.name  config.file  input.file

30000 ben.cfg                          cpp/cout.cpp
#30001 ben.cfg                          cpp/alt_tokens.cpp
30002 ben.cfg                          cpp/constructor.cpp
30003 ben.cfg                          cpp/strings.cpp
30010 ben.cfg                          cpp/class.h
30011 ben.cfg                          cpp/misc.cpp
30012 avalon2.cfg                      cpp/misc2.cpp
30013 sim.cfg                          cpp/sim.h
30014 ben.cfg                          cpp/ctor-var.cpp
30015 ben.cfg                          cpp/exception.cpp
30016 custom-open.cfg                  cpp/custom-open.cpp
30017 custom-open2.cfg                 cpp/custom-open.cpp
30018 ben.cfg                          cpp/class-addr.h
30019 ben.cfg                          cpp/wacky-template.cpp

30020 ben.cfg                          cpp/bool.cpp
30021 ben.cfg                          cpp/byref.cpp
30022 ben.cfg                          cpp/extern_c.h
30023 ben.cfg                          cpp/templates.cpp
30024 class-nl_func-add.cfg            cpp/class-init.cpp
30025 class-nl_func-del.cfg            cpp/class-init.cpp

30026 byref-left.cfg                   cpp/byref.cpp
30027 byref-right.cfg                  cpp/byref.cpp
30028 byref-center.cfg                 cpp/byref.cpp

30029 ben.cfg                          cpp/init_align.h

30030 avalon.cfg                       cpp/Timestamp.h
30031 avalon.cfg                       cpp/operator.cpp
30032 op-space-force.cfg               cpp/operator.cpp
30033 op-space-remove.cfg              cpp/operator.cpp
30034 op-space-force.cfg               cpp/operator_proto.cpp
30035 op-space-remove.cfg              cpp/operator_proto.cpp

30040 nl_class-r.cfg                   cpp/nl-class.h
30041 nl_class-a.cfg                   cpp/nl-class.h

30045 nl_func_decl_1.cfg               cpp/nl_func_decl.cpp
30046 nl_func_decl_2.cfg               cpp/nl_func_decl.cpp

30050 nl_namespace-r.cfg               cpp/nl-namespace.h
30051 nl_namespace-a.cfg               cpp/nl-namespace.h

30052 nl_try-a.cfg                     cpp/try-catch-nl.cpp

30055 nl_after_func_body.cfg           cpp/nl_func.cpp
30056 nl_after_func_body-2.cfg         cpp/nl_func.cpp

# Class colon positioning
30061 class-colon-pos-eol.cfg          cpp/class-init.cpp
30062 class-colon-pos-sol.cfg          cpp/class-init.cpp
30063 class-colon-pos-eol-add.cfg      cpp/class-init.cpp
30064 class-colon-pos-sol-add.cfg      cpp/class-init.cpp
30065 class-colon-pos-sol.cfg          cpp/Example.h
30066 class-on-colon-indent.cfg        cpp/class-init.cpp

30067 nl_func_class_scope.cfg          cpp/nl_func_type_name.cpp
30068 nl_func_class_scope.cfg          cpp/nl_func_scope_name.cpp
30069 nl_func_class_scope.cfg          cpp/class-implementation.cpp

30070 nl_func_scope_name.cfg           cpp/nl_func_scope_name.cpp

30075 empty.cfg                        cpp/goto.cpp

30080 nl_brace_brace-a.cfg             cpp/nl_brace_brace.cpp

30085 nSolve.cfg                       cpp/align_class.cpp

30090 bug_488.cfg                      cpp/bug_488.cpp
30091 bug_472.cfg                      cpp/bug_472.cpp
30092 ben.cfg                          cpp/bug_481.cpp
30093 sp_after_cast.cfg                cpp/bug_484.cpp
30094 align-1.cfg                      cpp/bug_495.cpp
30095 ben.cfg                          cpp/bug_485.cpp

30100 nl_template_class-force.cfg      cpp/templates.cpp
30101 nl_template_class-remove.cfg     cpp/templates.cpp
30102 template_sp-force.cfg            cpp/templates.cpp
30103 template_sp-remove.cfg           cpp/templates.cpp
30104 avalon3.cfg                      cpp/templ_class.h
30105 avalon4.cfg                      cpp/av.h
30106 nl_template_class-force.cfg      cpp/templates2.cpp
30107 nl_template_class-remove.cfg     cpp/templates2.cpp
30108 nl_template_class-remove.cfg     cpp/templates3.cpp
30109 template4.cfg                    cpp/templates4.cpp

30110 class-nl_func-add2.cfg           cpp/class-init.cpp

30201 cmt_indent-1.cfg                 cpp/cmt_indent.cpp
30202 cmt_indent-2.cfg                 cpp/cmt_indent.cpp
30203 cmt_indent-3.cfg                 cpp/cmt_indent.cpp
30204 comment-align.cfg                cpp/comment-align.cpp
30205 cmt_right.cfg                    cpp/cmt_right.cpp
30206 empty.cfg                        cpp/cmt_backslash_eol.cpp
30207 cmt_indent_pp.cfg                cpp/cmt_indent_pp.h

30250 align_fcall.cfg                  cpp/align_fcall.cpp
30251 align_fcall-2.cfg                cpp/align_fcall.cpp
30253 align_left_shift.cfg             cpp/align_left_shift.cpp
30254 align_left_shift.cfg             cpp/align_left_shift2.cpp
30255 ben.cfg                          cpp/align_constr.cpp
30256 align_left_shift.cfg             cpp/func_call.cpp
30257 pbtech.cfg                       cpp/func_call_chain.cpp
30258 ben.cfg                          cpp/casts.cpp

30260 var_def_gap.cfg                  cpp/var_def_gap.cpp

30265 long_br_cmt.cfg                  cpp/long_br_cmt.cpp

30270 const_throw.cfg                  cpp/const_throw.cpp
30271 sp_throw_paren-r.cfg             cpp/sp_throw_paren.cpp
30272 sp_throw_paren-f.cfg             cpp/sp_throw_paren.cpp

30280 sf557.cfg                        cpp/sf557.cpp

30290 indent_shift.cfg                 cpp/align_left_shift.cpp
30291 indent_shift.cfg                 cpp/indent_shift.cpp

30300 ben.cfg                          cpp/enum_shr.cpp
30301 al.cfg                           cpp/enum_class.h
30310 sp_word_brace_force.cfg          cpp/uniform_initialization.cpp
30311 sp_word_brace_remove.cfg         cpp/uniform_initialization.cpp

# function def newlines
30701 func-def-1.cfg                   cpp/function-def.cpp
30702 func-def-2.cfg                   cpp/function-def.cpp
30703 func-def-3.cfg                   cpp/function-def.cpp

30705 func_param.cfg                   cpp/func_param.cpp

30711 del_semicolon.cfg                cpp/semicolons.cpp

30720 wessex.cfg                       cpp/custom-open-2.cpp

30730 qt-1.cfg                         cpp/qt-1.cpp
30731 nl_access_spec.cfg               cpp/qt-1.cpp

30740 sef.cfg                          cpp/sef.cpp
30741 al.cfg                           cpp/al.cpp
30742 delete.cfg                       cpp/delete.cpp

30750 ben.cfg                          cpp/lambda.cpp
30751 lambda1.cfg                      cpp/lambda.cpp
30752 lambda2.cfg                      cpp/lambda.cpp
30753 lambda3.cfg                      cpp/lambda2.cpp
30754 bug_i_682.cfg                    cpp/bug_i_682.h

30800 star_pos-0.cfg                   cpp/align-star-amp-pos.cpp
30801 star_pos-1.cfg                   cpp/align-star-amp-pos.cpp
30802 star_pos-2.cfg                   cpp/align-star-amp-pos.cpp

30805 ptr_star-1.cfg                   cpp/ptr-star.cpp
30806 ptr_star-2.cfg                   cpp/ptr-star.cpp
30807 ptr_star-3.cfg                   cpp/ptr-star.cpp
30808 ptr_star-4.cfg                   cpp/ptr-star.cpp

30810 ben.cfg                          cpp/ptr-star.cpp
30811 avalon4.cfg                      cpp/misc3.cpp
30812 ben.cfg                          cpp/misc4.cpp
30813 ben.cfg                          cpp/misc5.cpp
30814 misc6.cfg                        cpp/misc6.cpp

30815 width-2.cfg                      cpp/cmt-reflow.cpp
30816 cu.cfg                           cpp/for_long.cpp
30817 ben.cfg                          cpp/cmt-cpp-cont.cpp

30820 pp_define_at_level-1.cfg         cpp/pp-define-indent.cpp

30830 kw_subst2.cfg                    cpp/kw_subst.cpp
30831 kw_subst.cfg                     cpp/kw_subst2.cpp
30832 kw_subst4.cfg                    cpp/kw_subst.cpp

30840 nl_func_type_name_remove.cfg     cpp/nl_func_type_name.cpp
30841 nl_func_type_name_force.cfg      cpp/nl_func_type_name.cpp
30842 nl_func_type_name_class.cfg      cpp/nl_func_type_name.cpp

30845 ben.cfg                          cpp/deref.cpp

30850 sp_cmt_cpp_start_force.cfg       cpp/sp_cmt_cpp_start.cc

30855 cpp_move.cfg                     cpp/cpp_move.cpp

30860 sf574.cfg                        cpp/sf574.cpp

30870 cmt_insert-0.cfg                 cpp/cmt_insert.cpp
30871 cmt_insert-1.cfg                 cpp/cmt_insert.cpp

30900 region-0.cfg                     cpp/region.cpp
30901 region-1.cfg                     cpp/region.cpp
30902 region-2.cfg                     cpp/region.cpp
30903 region-3.cfg                     cpp/region.cpp

30910 indent_namespace-t.cfg           cpp/indent_namespace.h
30911 indent_namespace-f.cfg           cpp/indent_namespace.h
30912 long_namespace.cfg               cpp/long_namespace.cpp
30913 indent_namespace-t.cfg           cpp/indent_namespace2.h

30920 ben.cfg                          cpp/indent-off.cpp
30921 ben.cfg                          cpp/variadic-template.h
30922 sp_before_ellipsis-f.cfg         cpp/variadic-template.h
30923 sp_before_ellipsis-f.cfg         cpp/sp_before_ellipsis.cpp
30924 sp_before_ellipsis-r.cfg         cpp/sp_before_ellipsis.cpp
30925 sp_func_call_empty.cfg           cpp/function-def.cpp
30926 sp_func_class_empty.cfg          cpp/function-def.cpp
30927 sp_func_def_empty.cfg            cpp/function-def.cpp
30928 sp_func_proto_empty.cfg          cpp/function-def.cpp

30930 indent_var_def.cfg               cpp/indent_var_def.cpp
30931 indent_var_def_cont.cfg          cpp/indent_var_def_cont.cpp
30932 empty.cfg                        cpp/indent_var_def_cont.cpp

30935 ben.cfg                          cpp/indent-misc.cpp
30936 indent_braces_no.cfg             cpp/indent_braces_no.h

30940 mod_case_brace_rm.cfg            cpp/case-brace-remove.cpp

30945 sf.3266678.cfg                   cpp/sf.3266678.cpp
30946 sf.3315874.cfg                   cpp/sf.3315874.h

30950 sp_before_tr_emb_cmt-f.cfg       cpp/sp_before_tr_emb_cmt_input.cpp
30951 sp_before_tr_emb_cmt-a.cfg       cpp/sp_before_tr_emb_cmt_input.cpp
30955 indent_ctor_init.cfg             cpp/indent_ctor_init.cpp

31000 digraph.cfg                      cpp/digraph.cpp
31001 ben.cfg                          cpp/digraph.cpp

31562 sf562.cfg                        cpp/sf562.cpp
31567 sf567.cfg                        cpp/sf567.cpp
31583 sf583.cfg                        cpp/sf583.cpp
31593 sf593.cfg                        cpp/sf593.cpp

31700 toggle_processing_cmt.cfg        cpp/toggle_processing_cmt.cpp
31701 toggle_processing_cmt2.cfg       cpp/toggle_processing_cmt2.cpp

31710 empty.cfg                        cpp/string_replace_tab_chars.cpp
31711 string_replace_tab_chars.cfg     cpp/string_replace_tab_chars.cpp

31720 ben.cfg                          cpp/bit-colon.cpp
31730 ms-style-ref.cfg                 cpp/ms-style-ref.cpp

32000 sp_skip_vbrace_tokens.cfg        cpp/sp_skip_vbrace_tokens.cpp
32001 empty.cfg                        cpp/issue_547_for_each.cpp
32002 proto-wrap.cfg                   cpp/proto-wrap.cpp
32003 issue_633_typename.cfg           cpp/issue_633_typename.cpp
32004 empty.cfg                        cpp/issue_624_angle.cpp
32005 align_var_class_span.cfg         cpp/issue_633_typename.cpp
32006 bug_i_687.cfg                    cpp/bug_i_687.cpp

33000 tab-0-11.cfg                     cpp/tab-0.cpp
33001 tab-1-11.cfg                     cpp/tab-1.cpp
33002 comment_tab_f.cfg                cpp/cmt_convert_tab_to_spaces.cpp
33003 comment_tab_t.cfg                cpp/cmt_convert_tab_to_spaces.cpp
33004 DoxygenComments_f.cfg            cpp/DoxygenComments.cpp
33005 DoxygenComments_t.cfg            cpp/DoxygenComments.cpp
33006 string_replace_tab_chars_f.cfg   cpp/string_replace_tab_chars.cpp
33007 NewLine-i.cfg                    cpp/NewLine.cpp
33008 NewLine-r.cfg                    cpp/NewLine.cpp
33009 NewLine-f.cfg                    cpp/NewLine0.cpp
33010 kdepim.cfg                       cpp/Q_EMIT.cpp
33011 kdepim.cfg                       cpp/static.h
33012 kdepim.cfg                       cpp/Q_SIGNAL_SLOT.cpp
33013 kdepim.cfg                       cpp/Q_2.cpp
33014 kdepim.cfg                       cpp/DB.cpp
33015 kdepim.cfg                       cpp/Q_FOREACH.cpp
33016 indent_once.cfg                  cpp/indent.cpp
33018 byref-2.cfg                      cpp/byref-2.cpp
33019 bug_657.cfg                      cpp/bug_657.cpp
33020 bug_662.cfg                      cpp/bug_662.cpp
33021 bug_633.cfg                      cpp/bug_633.cpp
33022 bug_634.cfg                      cpp/bug_634.cpp
33023 bug_651.cfg                      cpp/bug_651.cpp
33024 bug_653.cfg                      cpp/bug_653.cpp
33025 bug_654.cfg                      cpp/bug_654.cpp
33026 bug_631.cfg                      cpp/bug_631.cpp
33027 bug_664.cfg                      cpp/bug_664.cpp
33028 braces_empty.cfg                 cpp/braces_empty.cpp
33029 cast.cfg                         cpp/cast.cpp
33030 kdepim.cfg                       cpp/Q_FOREVER.cpp
33031 bug_612.cfg                      cpp/bug_612.cpp
33032 bug_670.cfg                      cpp/bug_670.cpp
33033 bug_670.cfg                      cpp/bug_670.h
33034 bug_671.cfg                      cpp/bug_671.h
33035 patch_32.cfg                     cpp/patch_32.cpp
33036 bug_663.cfg                      cpp/bug_663.cpp
33037 func_class.cfg                   cpp/func_class.cpp
33038 func_class.cfg                   cpp/func_class.h
33039 mod_remove_empty_return.cfg      cpp/mod_remove_empty_return.cpp
33040 bug_i_411.cfg                    cpp/bug_i_411.cpp
33041 bug_i_411a.cfg                   cpp/bug_i_411.cpp
33042 bug_i_411b.cfg                   cpp/bug_i_411.cpp
33043 bug_i_478.cfg                    cpp/bug_i_478.cpp
33044 bug_i_481.cfg                    cpp/bug_i_481.cpp
33045 bug_i_width.cfg                  cpp/bug_i_width.cpp
33046 bug_i_409-split.cfg              cpp/bug_i_409.cpp
33047 bug_i_409-create.cfg             cpp/bug_i_409.cpp
33048 bug_i_405.cfg                    cpp/bug_i_405.cpp
33049 pp-pragma.cfg                    cpp/pp-pragma.cpp
33050 empty.cfg                        cpp/issue_523.cpp
33051 empty.cfg                        cpp/bug_i_503.cpp
33052 empty.cfg                        cpp/bug_i_512.cpp
33053 for_auto.cfg                     cpp/for_auto.cpp
33054 bug_i_825.cfg                    cpp/bug_i_825.cpp
33061 empty.cfg                        cpp/if_chain_braces.cpp
33062 if_chain_braces_0.cfg            cpp/if_chain_braces.cpp
33063 if_chain_braces_1.cfg            cpp/if_chain_braces.cpp
33064 if_chain_braces_2.cfg            cpp/if_chain_braces.cpp
33070 multi_line_0.cfg                 cpp/multi_line.cpp
33071 multi_line_1.cfg                 cpp/multi_line.cpp
33072 multi_line_2.cfg                 cpp/multi_line.cpp
33073 multi_line_3.cfg                 cpp/multi_line.cpp
33074 multi_line_4.cfg                 cpp/multi_line.cpp
33075 multi_line_5.cfg                 cpp/multi_line.cpp
33076 multi_line_6.cfg                 cpp/multi_line.cpp
33077 multi_line_7.cfg                 cpp/multi_line.cpp
33078 multi_line_8.cfg                 cpp/multi_line.cpp
33079 multi_line_9.cfg                 cpp/multi_line.cpp
33080 multi_line_10.cfg                cpp/multi_line.cpp
33081 bug_i_552.cfg                    cpp/bug_i_552.cpp
33082 namespace_namespace.cfg          cpp/namespace_namespace.cpp
33083 bug_i_359.cfg                    cpp/bug_i_359.cpp
33084 op_sym_empty.cfg                 cpp/op_sym_empty.cpp
33085 bug_i_323.cfg                    cpp/bug_i_323.cpp
33086 bug_i_568.cfg                    cpp/bug_i_568.cpp
33087 bug_i_596.cfg                    cpp/bug_i_596.cpp
33088 empty.cfg                        cpp/bug_i_197.cpp
33089 bug_643.cfg                      cpp/bug_643.cpp

33090 empty.cfg                        cpp/gh555.cpp
33091 no_squeeze_ifdef.cfg             cpp/squeeze_ifdef.cpp
33092 squeeze_ifdef.cfg                cpp/squeeze_ifdef.cpp
33093 sp_angle_paren.cfg               cpp/sp_angle_paren.cpp
33094 sp_angle_paren_empty.cfg         cpp/sp_angle_paren.cpp
33095 bug_i_322.cfg                    cpp/bug_i_322.cpp
33096 squeeze_ifdef_top.cfg            cpp/squeeze_ifdef.cpp

33097 enum_comma-1.cfg                 cpp/enum_comma.h
33098 enum_comma-2.cfg                 cpp/enum_comma.h
33099 enum_comma-3.cfg                 cpp/enum_comma.h
33100 enum_comma-4.cfg                 cpp/enum_comma.h
33101 enum_comma-5.cfg                 cpp/enum_comma.h
33102 enum_comma-6.cfg                 cpp/enum_comma.h

33150 bug_i_753.cfg                    cpp/bug_i_753.cpp
33151 bug_i_752.cfg                    cpp/bug_i_752.cpp

33200 first_len_minimum.cfg            cpp/first_len_minimum.cpp

33201 indent_ctor_members_twice.cfg    cpp/indent_ctor_members_twice.cpp
33202 initlist_leading_commas.cfg      cpp/initlist_leading_commas.cpp

34001 nl_before_after.cfg              cpp/nl_before_after.h
34002 bug_i_793.cfg                    cpp/bug_i_793.cpp

34003 nl_max_blank_in_func-0.cfg       cpp/nl_max_blank_in_func.cpp
34004 nl_max_blank_in_func-1.cfg       cpp/nl_max_blank_in_func.cpp
34005 nl_max_blank_in_func-2.cfg       cpp/nl_max_blank_in_func.cpp

<<<<<<< HEAD
34108 bug_i_666.cfg                    cpp/bug_i_666.cpp
=======
34100 empty.cfg                        cpp/bug_i_525.cpp
34101 empty.cfg                        cpp/bug_i_646.cpp
34105 bug_i_663.cfg                    cpp/bug_i_663.cpp
>>>>>>> 4830e9dc
<|MERGE_RESOLUTION|>--- conflicted
+++ resolved
@@ -362,10 +362,7 @@
 34004 nl_max_blank_in_func-1.cfg       cpp/nl_max_blank_in_func.cpp
 34005 nl_max_blank_in_func-2.cfg       cpp/nl_max_blank_in_func.cpp
 
-<<<<<<< HEAD
-34108 bug_i_666.cfg                    cpp/bug_i_666.cpp
-=======
 34100 empty.cfg                        cpp/bug_i_525.cpp
 34101 empty.cfg                        cpp/bug_i_646.cpp
 34105 bug_i_663.cfg                    cpp/bug_i_663.cpp
->>>>>>> 4830e9dc
+34108 bug_i_666.cfg                    cpp/bug_i_666.cpp
